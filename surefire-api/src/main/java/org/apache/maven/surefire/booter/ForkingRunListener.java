--- conflicted
+++ resolved
@@ -19,6 +19,11 @@
  * under the License.
  */
 
+import java.io.PrintStream;
+import java.util.Enumeration;
+import java.util.Properties;
+import static java.lang.Integer.toHexString;
+import static java.nio.charset.Charset.defaultCharset;
 import org.apache.maven.plugin.surefire.log.api.ConsoleLogger;
 import org.apache.maven.plugin.surefire.log.api.ConsoleLoggerUtils;
 import org.apache.maven.surefire.report.ConsoleOutputReceiver;
@@ -28,13 +33,6 @@
 import org.apache.maven.surefire.report.SafeThrowable;
 import org.apache.maven.surefire.report.SimpleReportEntry;
 import org.apache.maven.surefire.report.StackTraceWriter;
-
-import java.io.PrintStream;
-import java.util.Enumeration;
-import java.util.Properties;
-
-import static java.lang.Integer.toHexString;
-import static java.nio.charset.Charset.defaultCharset;
 import static org.apache.maven.surefire.util.internal.StringUtils.encodeStringForForkCommunication;
 import static org.apache.maven.surefire.util.internal.StringUtils.escapeBytesToPrintable;
 import static org.apache.maven.surefire.util.internal.StringUtils.escapeToPrintable;
@@ -208,14 +206,11 @@
             target.write( encodeBytes, 0, encodeBytes.length );
             if ( target.checkError() )
             {
-<<<<<<< HEAD
-                throw new RuntimeException( "Unexpected IOException." );
-=======
                 // We MUST NOT throw any exception from this method; otherwise we are in loop and CPU goes up:
                 // ForkingRunListener -> Exception -> JUnit Notifier and RunListener -> ForkingRunListener -> Exception
                 DumpErrorSingleton.getSingleton()
-                        .dumpStreamText( "Unexpected IOException with stream: " + new String( buf, off, len ) );
->>>>>>> 201a3134
+                    .dumpStreamText( "Unexpected IOException with stream: " + new String( buf, off, len ) );
+
             }
         }
     }
@@ -281,13 +276,9 @@
             target.write( encodeBytes, 0, encodeBytes.length );
             if ( target.checkError() )
             {
-<<<<<<< HEAD
-                throw new RuntimeException( "Unexpected IOException." );
-=======
                 // We MUST NOT throw any exception from this method; otherwise we are in loop and CPU goes up:
                 // ForkingRunListener -> Exception -> JUnit Notifier and RunListener -> ForkingRunListener -> Exception
                 DumpErrorSingleton.getSingleton().dumpStreamText( "Unexpected IOException: " + string );
->>>>>>> 201a3134
             }
         }
     }
